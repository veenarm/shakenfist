--- conflicted
+++ resolved
@@ -5,12 +5,8 @@
 from shakenfist import exceptions
 from shakenfist import logutil
 from shakenfist import tasks
-<<<<<<< HEAD
 from shakenfist.config import SFConfigBase
-=======
 from shakenfist.tests import test_shakenfist
-
->>>>>>> 1088d4c9
 
 LOG, _ = logutil.setup(__name__)
 
