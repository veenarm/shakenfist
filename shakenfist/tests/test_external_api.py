--- conflicted
+++ resolved
@@ -2,12 +2,8 @@
 import bcrypt
 import json
 import mock
-<<<<<<< HEAD
-import testtools
 from pydantic import IPvAnyAddress
-=======
-
->>>>>>> 1088d4c9
+
 
 from shakenfist import config
 from shakenfist.config import SFConfigBase
