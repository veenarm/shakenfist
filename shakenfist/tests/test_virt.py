import base64
import json
import mock
import os
import pycdlib
import tempfile

from shakenfist import ipmanager
from shakenfist import virt
<<<<<<< HEAD
from shakenfist.config import SFConfig
=======
from shakenfist.tests import test_shakenfist
>>>>>>> 1088d4c9


class FakeNetwork(object):
    def __init__(self):
        self.ipmanager = ipmanager.NetBlock('127.0.0.0/8')
        self.router = self.ipmanager.get_address_at_index(1)
        self.netmask = '255.0.0.0'
        self.dhcp_start = '127.0.0.2'
        self.broadcast = '127.255.255.255'


class VirtTestCase(test_shakenfist.ShakenFistTestCase):
    def setUp(self):
        super(VirtTestCase, self).setUp()
        fake_config = SFConfig(
            STORAGE_PATH="/a/b/c",
            DISK_BUS="virtio",
            DISK_FORMAT="qcow",
            ZONE="sfzone",
            NODE_NAME="node01",
        )

        self.config = mock.patch('shakenfist.config.parsed',
                                 fake_config)
        self.mock_config = self.config.start()
        self.addCleanup(self.config.stop)

        # self.libvirt = mock.patch('libvirt')
        # self.mock_libvirt = self.libvirt.start()

    def _make_instance(self):
        return virt.Instance({
            'uuid': 'fakeuuid',
            'name': 'cirros',
            'disk_spec': [{
                'base': 'cirros',
                'size': 8
            }],
            'ssh_key': 'thisisasshkey',
            'user_data': str(base64.b64encode(
                'thisisuserdata'.encode('utf-8')), 'utf-8'),
            'block_devices': None
        })

    def test_init(self):
        i = self._make_instance()

        self.assertEqual('/a/b/c/instances/fakeuuid', i.instance_path)
        self.assertEqual('/a/b/c/snapshots', i.snapshot_path)
        self.assertEqual('/a/b/c/instances/fakeuuid/libvirt.xml', i.xml_file)
        self.assertEqual(
            [
                {
                    'base': 'cirros',
                    'device': 'vda',
                    'bus': 'virtio',
                    'path': '/a/b/c/instances/fakeuuid/vda',
                    'size': 8,
                    'type': 'qcow2',
                    'present_as': 'disk',
                    'snapshot_ignores': False
                },
                {
                    'device': 'vdb',
                    'bus': 'virtio',
                    'path': '/a/b/c/instances/fakeuuid/vdb',
                    'type': 'raw',
                    'present_as': 'disk',
                    'snapshot_ignores': True
                }
            ], i.db_entry['block_devices']['devices'])

    def test_init_muliple_disks(self):
        i = virt.Instance({
            'uuid': 'fakeuuid',
            'name': 'cirros',
            'disk_spec':
            [
                {
                    'base': 'cirros',
                    'size': 8
                },
                {
                    'size': 16
                },
                {
                    'size': 24
                }
            ],
            'block_devices': None
        })

        self.assertEqual('/a/b/c/instances/fakeuuid', i.instance_path)
        self.assertEqual('/a/b/c/snapshots', i.snapshot_path)
        self.assertEqual('/a/b/c/instances/fakeuuid/libvirt.xml', i.xml_file)
        self.assertEqual(
            [
                {
                    'base': 'cirros',
                    'device': 'vda',
                    'bus': 'virtio',
                    'path': '/a/b/c/instances/fakeuuid/vda',
                    'size': 8,
                    'type': 'qcow2',
                    'present_as': 'disk',
                    'snapshot_ignores': False
                },
                {
                    'device': 'vdb',
                    'bus': 'virtio',
                    'path': '/a/b/c/instances/fakeuuid/vdb',
                    'type': 'raw',
                    'present_as': 'disk',
                    'snapshot_ignores': True
                },
                {
                    'base': None,
                    'device': 'vdc',
                    'bus': 'virtio',
                    'path': '/a/b/c/instances/fakeuuid/vdc',
                    'size': 16,
                    'type': 'qcow2',
                    'present_as': 'disk',
                    'snapshot_ignores': False
                },
                {
                    'base': None,
                    'device': 'vdd',
                    'bus': 'virtio',
                    'path': '/a/b/c/instances/fakeuuid/vdd',
                    'size': 24,
                    'type': 'qcow2',
                    'present_as': 'disk',
                    'snapshot_ignores': False
                }
            ], i.db_entry['block_devices']['devices'])

    def test_str(self):
        i = self._make_instance()
        s = str(i)
        self.assertEqual('instance(fakeuuid)', s)

    # create, delete

    @mock.patch('shakenfist.db.get_network',
                return_value={
                    'uuid': 'netuuid',
                    'netblock': '127.0.0.0/8'
                })
    @mock.patch('shakenfist.db.get_instance_interfaces',
                return_value=[
                    {
                        'uuid': 'ifaceuuid',
                        'instance_uuid': 'instuuid',
                        'network_uuid': 'netuuid',
                        'macaddr': '1a:91:64:d2:15:39',
                        'ipv4': '127.0.0.5',
                        'order': 0
                    },
                    {
                        'uuid': 'ifaceuuid2',
                        'instance_uuid': 'instuuid',
                        'network_uuid': 'netuuid',
                        'macaddr': '1a:91:64:d2:15:40',
                        'ipv4': '127.0.0.6',
                        'order': 1
                    }
                ])
    @mock.patch('shakenfist.net.from_db',
                return_value=FakeNetwork())
    def test_make_config_drive(self, mock_net_from_db, mock_interfaces,
                               mock_network):
        i = self._make_instance()

        (fd, cd_file) = tempfile.mkstemp()
        os.close(fd)

        try:
            i._make_config_drive(cd_file)
            cd = pycdlib.PyCdlib()
            cd.open(cd_file)

            entries = {}
            for dirname, _, filelist in cd.walk(rr_path='/'):
                for filename in filelist:
                    cd_file_path = os.path.join(dirname, filename)
                    with cd.open_file_from_iso(rr_path=cd_file_path) as f:
                        entries[cd_file_path] = f.read()

            for entry in list(entries.keys()):
                if entry.endswith('vendor_data.json'):
                    self.assertEqual(b'{}', entries[entry],
                                     '%s does not match' % entry)
                    del entries[entry]

                if entry.endswith('vendor_data2.json'):
                    self.assertEqual(b'{}', entries[entry],
                                     '%s does not match' % entry)
                    del entries[entry]

                if entry.endswith('user_data'):
                    self.assertEqual(b'thisisuserdata', entries[entry],
                                     '%s does not match' % entry)
                    del entries[entry]

                if entry.endswith('network_data.json'):
                    nd = json.loads(entries[entry])
                    self.assertEqual(
                        {
                            "links": [
                                {
                                    "ethernet_mac_address": "1a:91:64:d2:15:39",
                                    "id": "eth0",
                                    "mtu": 1450,
                                    "name": "eth0",
                                    "type": "vif",
                                    "vif_id": "ifaceuuid"
                                },
                                {
                                    "ethernet_mac_address": "1a:91:64:d2:15:40",
                                    "id": "eth1",
                                    "mtu": 1450,
                                    "name": "eth1",
                                    "type": "vif",
                                    "vif_id": "ifaceuuid2"
                                }
                            ],
                            "networks": [
                                {
                                    "id": "netuuid",
                                    "ip_address": "127.0.0.5",
                                    "link": "eth0",
                                    "netmask": "255.0.0.0",
                                    "network_id": "netuuid",
                                    "routes": [
                                        {
                                            "gateway": "127.0.0.1",
                                            "netmask": "0.0.0.0",
                                            "network": "0.0.0.0"
                                        }
                                    ],
                                    "type": "ipv4"
                                }
                            ],
                            "services": [
                                {
                                    "address": "8.8.8.8",
                                    "type": "dns"
                                }
                            ]
                        },
                        nd, '%s does not match' % entry
                    )
                    del entries[entry]

                if entry.endswith('meta_data.json'):
                    md = json.loads(entries[entry])
                    if 'random_seed' in md:
                        md['random_seed'] = '...lol...'
                    self.assertEqual(
                        {
                            "availability_zone": "sfzone",
                            "devices": [],
                            "hostname": "cirros.local",
                            "launch_index": 0,
                            "name": "cirros",
                            "project_id": None,
                            "public_keys": {
                                "mykey": "thisisasshkey"
                            },
                            "random_seed": "...lol...",
                            "uuid": "fakeuuid"
                        },
                        md, '%s does not match' % entry
                    )
                    del entries[entry]

            self.assertEqual({}, entries)
            cd.close()

        finally:
            if os.path.exists(cd_file):
                os.unlink(cd_file)<|MERGE_RESOLUTION|>--- conflicted
+++ resolved
@@ -7,11 +7,8 @@
 
 from shakenfist import ipmanager
 from shakenfist import virt
-<<<<<<< HEAD
 from shakenfist.config import SFConfig
-=======
 from shakenfist.tests import test_shakenfist
->>>>>>> 1088d4c9
 
 
 class FakeNetwork(object):
